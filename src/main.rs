#![allow(unused_imports)]

use std::{
    collections::{HashMap, HashSet},
    env,
    fmt::Write,
    sync::Arc,
};

use serenity::prelude::*;
use serenity::{
    async_trait,
    client::bridge::gateway::ShardManager,
    framework::standard::{
        buckets::{LimitedFor, RevertBucket},
        help_commands,
        macros::{check, command, group, help, hook},
        Args, CommandGroup, CommandOptions, CommandResult, DispatchError, HelpOptions, Reason,
        StandardFramework,
    },
    http::Http,
    model::{
        channel::{Channel, Message},
        gateway::Ready,
        id::UserId,
        permissions::Permissions,
    },
    utils::Color,
};

use rand::prelude::*;
use serenity::http::routing::Route::ChannelsId;
use serenity::model::id::ChannelId;
use serenity::utils::MessageBuilder;
use tokio::sync::Mutex;

const EMBED_SIDE_COLOR: Color = Color::from_rgb(255, 192, 203);

// Generate a random index
fn random_index(upper_bound: usize) -> usize {
    let mut rng = thread_rng();
    rng.gen_range(0..upper_bound)
}

// A container type is created for inserting into the Client's `data`, which
// allows for data to be accessible across all events and framework commands, or
// anywhere else that has a copy of the `data` Arc.
struct ShardManagerContainer;

impl TypeMapKey for ShardManagerContainer {
    type Value = Arc<Mutex<ShardManager>>;
}

#[derive(Debug)]
struct BlitzQuote {
    quote: String,
    author: String,
}

impl From<(&str, &str)> for BlitzQuote {
    fn from(q: (&str, &str)) -> Self {
        BlitzQuote {
            quote: q.0.to_string(),
            author: q.1.to_string(),
        }
    }
}

struct BlitzQuoteContainer;

impl TypeMapKey for BlitzQuoteContainer {
    type Value = Vec<BlitzQuote>;
}

struct Handler;

#[async_trait]
impl EventHandler for Handler {
    async fn ready(&self, _: Context, ready: Ready) {
        println!("{} is connected!", ready.user.name);
    }
}

#[group]
#[commands(blitz, whyrust, color)]
struct General;

#[hook]
async fn unknown_command(_ctx: &Context, _msg: &Message, unknown_command_name: &str) {
    println!("Could not find command named '{}'", unknown_command_name);
}

#[tokio::main]
async fn main() {
    // Configure the client with your Discord bot token in the environment.
    let token = env::var("CUTE_BOT_TOKEN").expect("Expected a token in the environment");

    let http = Http::new_with_token(&token);

    // We will fetch your bot's owners and id
    let (owners, bot_id) = match http.get_current_application_info().await {
        Ok(info) => {
            let mut owners = HashSet::new();
            if let Some(team) = info.team {
                owners.insert(team.owner_user_id);
            } else {
                owners.insert(info.owner.id);
            }
            match http.get_current_user().await {
                Ok(bot_id) => (owners, bot_id.id),
                Err(why) => panic!("Could not access the bot id: {:?}", why),
            }
        }
        Err(why) => panic!("Could not access application info: {:?}", why),
    };

    let framework = StandardFramework::new()
        .configure(|c| {
            c.with_whitespace(true)
                .on_mention(Some(bot_id))
                .prefix(".")
                // In this case, if "," would be first, a message would never
                // be delimited at ", ", forcing you to trim your arguments if you
                // want to avoid whitespaces at the start of each.
                .delimiters(vec![", ", ","])
                // Sets the bot's owners. These will be used for commands that
                // are owners only.
                .owners(owners)
        })
        .unrecognised_command(unknown_command)
        .group(&GENERAL_GROUP);
    // Set a function that's called whenever a message is not a command.

    // Finally, start a single shard, and start listening to events.
    //
    // Shards will automatically attempt to reconnect, and will perform
    // exponential backoff until it reconnects.
    let mut client = Client::builder(&token)
        .event_handler(Handler)
        .framework(framework)
        .await
        .expect("Err creating client");

    {
        let mut data = client.data.write().await;
        data.insert::<ShardManagerContainer>(Arc::clone(&client.shard_manager));

<<<<<<< HEAD
        let quotes = vec![
            BlitzQuote::new("Rapid and blitz chess is first of all for enjoyment.", "Magnus Carlsen"),
            BlitzQuote::new("Playing rapid chess, one can lose the habit of concentrating for several hours in serious chess. That is why, if a player has big aims, he should limit his rapid play in favour of serious chess.", "Vladimir Kramnik"),
            BlitzQuote::new("He who analyses blitz is stupid.", "Rashid Nezhmetdinov"),
            BlitzQuote::new("Blitz chess kills your ideas.", "Bobby Fischer"),
            BlitzQuote::new("To be honest, I consider [bullet chess] a bit moronic, and therefore I never play it.", "Vladimir Kramnik"),
            BlitzQuote::new("I play way too much blitz chess. It rots the brain just as surely as alcohol.", "Nigel Short"),
            BlitzQuote::new("Blitz is simply a waste of time.", "Vladimir Malakhov"),
            BlitzQuote::new("[Blitz] is just getting positions where you can move fast. I mean, it's not chess.", "Hikaru Nakamura"),
            BlitzQuote::new("Always sack the exchange!", "Ben F6gold"),
=======
        let quotes : Vec<BlitzQuote> = vec![
            ("Rapid and blitz chess is first of all for enjoyment.", "Magnus Carlsen").into(),
            ("Playing rapid chess, one can lose the habit of concentrating for several hours in serious chess. That is why, if a player has big aims, he should limit his rapid play in favour of serious chess.", "Vladimir Kramnik").into(),
            ("He who analyses blitz is stupid.", "Rashid Nezhmetdinov").into(),
            ("Blitz chess kills your ideas.", "Bobby Fischer").into(),
            ("To be honest, I consider [bullet chess] a bit moronic, and therefore I never play it.", "Vladimir Kramnik").into(),
            ("I play way too much blitz chess. It rots the brain just as surely as alcohol.", "Nigel Short").into(),
            ("Blitz is simply a waste of time.", "Vladimir Malakhov").into(),
            ("[Blitz] is just getting positions where you can move fast. I mean, it's not chess.", "Hikaru Nakamura").into(),
>>>>>>> 5bb9cead
        ];

        data.insert::<BlitzQuoteContainer>(quotes);
    }

    if let Err(why) = client.start().await {
        println!("Client error: {:?}", why);
    }
}

#[command]
#[aliases("colour")]
async fn color(ctx: &Context, msg: &Message) -> CommandResult {
    let bot_channel_id: i64 = 855703545398427668;
<<<<<<< HEAD
    let desc = format!("You can get cute :sparkles: by using the color commands at <#{}>\nUse `color list` to list all the available colors\nThen `color = [color name or number]` to set your role color!\nIf you'd like a color that is not on the list, let Lucy know!", bot_channel_id);
=======
    let desc = format!("You can get cute :sparkles: by using the color commands at <#{}>\nUse `/color list` to list all the available colors\nThen `/set color [number or color]` to set your role color!\nIf you'd like a color that is not on the list, let Lucy know!", bot_channel_id);
>>>>>>> 5bb9cead

    msg.channel_id
        .send_message(&ctx.http, |m| {
            m.embed(|e| {
                e.title("Set your own role color!");
                e.color(EMBED_SIDE_COLOR);
                e.description(desc);
                e
            });
            m
        })
        .await
        .expect("error making message");

    Ok(())
}

#[command]
async fn blitz(ctx: &Context, msg: &Message) -> CommandResult {
    let data = ctx.data.read().await;
    let quotes = data
        .get::<BlitzQuoteContainer>()
        .expect("Expected blitz quotes in typemap.");

    let index = random_index(quotes.len());

    let mut desc = String::default();
    write!(desc, "\"{}\"", &quotes[index].quote)?;

    let mut the_quote = String::default();
    write!(the_quote, "- {}", &quotes[index].author)?;

    msg.channel_id
        .send_message(&ctx.http, |m| {
            m.embed(|e| {
                e.color(EMBED_SIDE_COLOR);
                e.description(desc);
                e.footer(|f| {
                    f.text(the_quote);
                    f
                });
                e
            });
            m
        })
        .await
        .expect("error making message");

    Ok(())
}

#[command]
async fn whyrust(ctx: &Context, msg: &Message) -> CommandResult {
    let title = "Why rust?!";
    let reasons = vec![
        "Why not?",
        "cargo",
        "match expressions",
        "const is the default",
        "Cute crab mascotte 🦀",
    ];

    let index = random_index(reasons.len());

    let mut choice = String::default();
    write!(choice, "{}", &reasons[index])?;

    msg.channel_id
        .send_message(&ctx.http, |m| {
            m.embed(|e| {
                e.color(EMBED_SIDE_COLOR);
                e.title(title);
                e.description(choice);
                e
            });
            m
        })
        .await
        .expect("error making message");

    Ok(())
}<|MERGE_RESOLUTION|>--- conflicted
+++ resolved
@@ -145,7 +145,6 @@
         let mut data = client.data.write().await;
         data.insert::<ShardManagerContainer>(Arc::clone(&client.shard_manager));
 
-<<<<<<< HEAD
         let quotes = vec![
             BlitzQuote::new("Rapid and blitz chess is first of all for enjoyment.", "Magnus Carlsen"),
             BlitzQuote::new("Playing rapid chess, one can lose the habit of concentrating for several hours in serious chess. That is why, if a player has big aims, he should limit his rapid play in favour of serious chess.", "Vladimir Kramnik"),
@@ -156,17 +155,6 @@
             BlitzQuote::new("Blitz is simply a waste of time.", "Vladimir Malakhov"),
             BlitzQuote::new("[Blitz] is just getting positions where you can move fast. I mean, it's not chess.", "Hikaru Nakamura"),
             BlitzQuote::new("Always sack the exchange!", "Ben F6gold"),
-=======
-        let quotes : Vec<BlitzQuote> = vec![
-            ("Rapid and blitz chess is first of all for enjoyment.", "Magnus Carlsen").into(),
-            ("Playing rapid chess, one can lose the habit of concentrating for several hours in serious chess. That is why, if a player has big aims, he should limit his rapid play in favour of serious chess.", "Vladimir Kramnik").into(),
-            ("He who analyses blitz is stupid.", "Rashid Nezhmetdinov").into(),
-            ("Blitz chess kills your ideas.", "Bobby Fischer").into(),
-            ("To be honest, I consider [bullet chess] a bit moronic, and therefore I never play it.", "Vladimir Kramnik").into(),
-            ("I play way too much blitz chess. It rots the brain just as surely as alcohol.", "Nigel Short").into(),
-            ("Blitz is simply a waste of time.", "Vladimir Malakhov").into(),
-            ("[Blitz] is just getting positions where you can move fast. I mean, it's not chess.", "Hikaru Nakamura").into(),
->>>>>>> 5bb9cead
         ];
 
         data.insert::<BlitzQuoteContainer>(quotes);
@@ -181,11 +169,7 @@
 #[aliases("colour")]
 async fn color(ctx: &Context, msg: &Message) -> CommandResult {
     let bot_channel_id: i64 = 855703545398427668;
-<<<<<<< HEAD
-    let desc = format!("You can get cute :sparkles: by using the color commands at <#{}>\nUse `color list` to list all the available colors\nThen `color = [color name or number]` to set your role color!\nIf you'd like a color that is not on the list, let Lucy know!", bot_channel_id);
-=======
     let desc = format!("You can get cute :sparkles: by using the color commands at <#{}>\nUse `/color list` to list all the available colors\nThen `/set color [number or color]` to set your role color!\nIf you'd like a color that is not on the list, let Lucy know!", bot_channel_id);
->>>>>>> 5bb9cead
 
     msg.channel_id
         .send_message(&ctx.http, |m| {
